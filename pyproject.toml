--- conflicted
+++ resolved
@@ -9,13 +9,8 @@
 [tool.poetry.dependencies]
 python = "^3.9,<4.0.0"
 pydantic = "^2.1.1"
-<<<<<<< HEAD
-pyspark = "^3.4.1"
 dbldatagen = ">=0.3.5,<0.5.0"
-=======
 pyspark = "^3.3.0"
-dbldatagen = "^0.3.5"
->>>>>>> d5420d56
 jmespath = "^1.0.1"
 numpy = "^1.25.2"
 pandas = "^2.0.3"
