import inspect
import sys
from collections.abc import Iterable
from copy import deepcopy
from datetime import date, datetime, timedelta
from decimal import Decimal
from enum import Enum
from itertools import chain
from types import MappingProxyType
from typing import (
    TYPE_CHECKING,
    Annotated,
    Any,
    Dict,
    Literal,
    Optional,
    Type,
    Union,
    get_args,
    get_origin,
)
from uuid import UUID

from pydantic import AliasChoices, AliasPath, BaseModel, ConfigDict, Field, SecretBytes, SecretStr
from pydantic.fields import ComputedFieldInfo, FieldInfo
from pydantic.json_schema import JsonSchemaMode

from sparkdantic import utils
from sparkdantic.exceptions import TypeConversionError

if utils.have_pyspark:
    utils.require_pyspark_version_in_range()
    from pyspark.sql.types import DataType, StructType

if TYPE_CHECKING:
    from pyspark.sql.types import DataType, StructType

if sys.version_info > (3, 10):
    from types import UnionType  # pragma: no cover
else:
    UnionType = Union  # pragma: no cover

if sys.version_info > (3, 11):
    from enum import EnumType  # pragma: no cover
else:
    EnumType = Type[Enum]  # pragma: no cover

MixinType = Union[Type[int], Type[str]]

FieldInfoUnion = Union[FieldInfo, ComputedFieldInfo]

BaseModelOrSparkModel = Union[BaseModel, 'SparkModel']

_type_mapping = MappingProxyType(
    {
        int: 'integer',
        float: 'double',
        str: 'string',
        SecretStr: 'string',
        bool: 'boolean',
        bytes: 'binary',
        SecretBytes: 'binary',
        list: 'array',
        dict: 'map',
        datetime: 'timestamp',
        date: 'date',
        Decimal: 'decimal',
        timedelta: 'interval day to second',
        UUID: 'string',
    }
)


def SparkField(*args, spark_type: Optional[Union[Type['DataType'], str]] = None, **kwargs) -> Field:
    if spark_type is not None:
        kwargs['spark_type'] = spark_type
    return Field(*args, **kwargs)


class SparkModel(BaseModel):
    """A Pydantic BaseModel subclass with model to PySpark schema conversion.

    Methods:
        model_spark_schema: Generates a PySpark schema from the model fields.
    """

    model_config = ConfigDict(arbitrary_types_allowed=True, use_enum_values=True)

    @classmethod
    def model_spark_schema(
        cls,
        safe_casting: bool = False,
        by_alias: bool = True,
        mode: JsonSchemaMode = 'validation',
    ) -> 'StructType':
        """Generates a PySpark schema from the model fields. This operates similarly to
        `pydantic.BaseModel.model_json_schema()`.

        Args:
            safe_casting (bool): Indicates whether to use safe casting for integer types.
            by_alias (bool): Indicates whether to use attribute aliases (`serialization_alias` or `alias`) or not.
            mode (pydantic.json_schema.JsonSchemaMode): The mode in which to generate the schema.

        Returns:
            pyspark.sql.types.StructType: The generated PySpark schema.
        """
        return create_spark_schema(cls, safe_casting, by_alias, mode)

    @classmethod
    def model_json_spark_schema(
        cls,
        safe_casting: bool = False,
        by_alias: bool = True,
        mode: JsonSchemaMode = 'validation',
    ) -> Dict[str, Any]:
        """Generates a PySpark JSON compatible schema from the model fields. This operates similarly to
        `pydantic.BaseModel.model_json_schema()`.

        Args:
            safe_casting (bool): Indicates whether to use safe casting for integer types.
            by_alias (bool): Indicates whether to use attribute aliases (`serialization_alias` or `alias`) or not.
            mode (pydantic.json_schema.JsonSchemaMode): The mode in which to generate the schema.

        Returns:
            Dict[str, Any]: The generated PySpark JSON schema.
        """
        return create_json_spark_schema(cls, safe_casting, by_alias, mode)


def create_json_spark_schema(
    model: Type[BaseModelOrSparkModel],
    safe_casting: bool = False,
    by_alias: bool = True,
    mode: JsonSchemaMode = 'validation',
) -> Dict[str, Any]:
    """Generates a PySpark JSON compatible schema from the model fields. This operates similarly to
    `pydantic.BaseModel.model_json_schema()`.

    Args:
        model (pydantic.BaseModel or SparkModel): The pydantic model to generate the schema from.
        safe_casting (bool): Indicates whether to use safe casting for integer types.
        by_alias (bool): Indicates whether to use attribute aliases (`serialization_alias` or `alias`) or not.
        mode (pydantic.json_schema.JsonSchemaMode): The mode in which to generate the schema.

    Returns:
        Dict[str, Any]: The generated PySpark JSON schema
    """
    if not _is_base_model(model):
        raise TypeError('`model` must be of type `SparkModel` or `pydantic.BaseModel`')

    if mode not in get_args(JsonSchemaMode):
        raise ValueError(f'`mode` must be one of {get_args(JsonSchemaMode)}')

    fields = []
    for name, info in _get_schema_items(model, mode):
        if by_alias:
            name = _get_field_alias(name, info, mode)

        field_info_extra = info.json_schema_extra or {}
        override = field_info_extra.get('spark_type')
        annotation_or_return_type = _get_annotation_or_return_type(info)
        field_type = _get_union_type_arg(annotation_or_return_type)

        spark_type: Union[str, Dict[str, Any]]

        try:
            if _is_base_model(field_type):
                spark_type = create_json_spark_schema(field_type, safe_casting, by_alias, mode)
            elif override is not None:
                if isinstance(override, str):
                    spark_type = override
                elif utils.have_pyspark and _is_spark_datatype(override):
                    spark_type = override.typeName()
                    if spark_type == 'struct':
                        spark_type = override.jsonValue()
                else:
                    msg = '`spark_type` override should be a `str` type name (e.g. long)'
                    if utils.have_pyspark:
                        msg += ' or `pyspark.sql.types.DataType` (e.g. LongType)'
                    msg += f', but got {override}'
                    raise TypeError(msg)
            elif isinstance(field_type, str):
                spark_type = field_type
            elif utils.have_pyspark and _is_spark_datatype(field_type):
                spark_type = field_type.typeName()
            else:
<<<<<<< HEAD
                metadata = _get_metadata(info)
                spark_type = _from_python_type(field_type, metadata, safe_casting)
=======
                spark_type = _from_python_type(field_type, info.metadata, safe_casting, by_alias)
>>>>>>> bd638378
        except Exception as raised_error:
            raise TypeConversionError(
                f'Error converting field `{name}` to PySpark type'
            ) from raised_error

        nullable = _is_optional(annotation_or_return_type)
        struct_field: Dict[str, Any] = {
            'name': name,
            'type': spark_type,
            'nullable': nullable,
            'metadata': {},
        }
        fields.append(struct_field)
    return {
        'type': 'struct',
        'fields': fields,
    }


def create_spark_schema(
    model: Type[BaseModelOrSparkModel],
    safe_casting: bool = False,
    by_alias: bool = True,
    mode: JsonSchemaMode = 'validation',
) -> 'StructType':
    """Generates a PySpark schema from the model fields.

    Args:
        model (pydantic.BaseModel or SparkModel): The pydantic model to generate the schema from.
        safe_casting (bool): Indicates whether to use safe casting for integer types.
        by_alias (bool): Indicates whether to use attribute aliases (`serialization_alias` or `alias`) or not.
        mode (pydantic.json_schema.JsonSchemaMode): The mode in which to generate the schema.

    Returns:
        pyspark.sql.types.StructType: The generated PySpark schema.
    """
    utils.require_pyspark()
    json_schema = create_json_spark_schema(model, safe_casting, by_alias, mode)
    return StructType.fromJson(json_schema)


def _get_spark_type(t: Type) -> str:
    """Returns the corresponding PySpark data type for a given Python type.

    Args:
        t (Type): The Python type to convert to a PySpark data type.

    Returns:
        DataType: The corresponding PySpark data type.

    Raises:
        TypeError: If the type is not recognized in the type map.
    """
    spark_type = _type_mapping.get(t)
    if spark_type is None:
        raise TypeError(f'Type {t} not recognized')
    return spark_type


def _get_enum_mixin_type(t: EnumType) -> MixinType:
    """Returns the mixin type of an Enum.

    Args:
        t (EnumType): The Enum to get the mixin type from.

    Returns:
        MixinType: The type mixed with the Enum.

    Raises:
        TypeError: If the mixin type is not supported (int and str are supported).
    """
    if issubclass(t, int):
        return int
    elif issubclass(t, str):
        return str
    else:
        raise TypeError(f'Enum {t} is not supported. Only int and str mixins are supported.')


def _from_python_type(
    type_: Type,
    metadata: list[Any],
    safe_casting: bool = False,
    by_alias: bool = True,
) -> Union[str, Dict[str, Any]]:
    """Converts a Python type to a corresponding PySpark data type.

    Args:
        type_ (Type): The python type to convert to a PySpark data type.
        metadata (list): The metadata for the field.
        safe_casting (bool): Indicates whether to use safe casting for integer types.
        by_alias (bool): Indicates whether to use attribute aliases or not.

    Returns:
        Union[str, Dict[str, Any]]: The corresponding PySpark data type (dict for complex types).
    """
    py_type = _get_union_type_arg(type_)

    if _is_base_model(py_type):
        return create_json_spark_schema(py_type, safe_casting, by_alias, 'validation')

    args = get_args(py_type)
    origin = get_origin(py_type)

    if origin is None and py_type in (list, dict):
        raise TypeError(f'Type argument(s) missing from {py_type.__name__}')

    # Convert complex types
    if origin is list:
        element_type = _from_python_type(args[0], [], safe_casting, by_alias)
        contains_null = _is_optional(args[0])
        return {
            'type': 'array',
            'elementType': element_type,
            'containsNull': contains_null,
        }

    if origin is dict:
        key_type = _from_python_type(args[0], [], safe_casting, by_alias)
        value_type = _from_python_type(args[1], [], safe_casting, by_alias)
        value_contains_null = _is_optional(args[1])
        return {
            'type': 'map',
            'keyType': key_type,
            'valueType': value_type,
            'valueContainsNull': value_contains_null,
        }

    if origin is Literal:
        # PySpark doesn't have an equivalent type for Literal. To allow Literal usage with a model we check all the
        # types of values within Literal. If they are all the same, use that type as our new type.
        literal_arg_types = set(map(lambda a: type(a), args))
        if len(literal_arg_types) > 1:
            raise TypeError(
                'Multiple types detected in `Literal` type. Only one consistent arg type is supported.'
            )
        py_type = literal_arg_types.pop()

    if origin is Annotated:
        # first arg of annotated type is the type, second is metadata that we don't do anything with (yet)
        py_type = args[0]

    if issubclass(py_type, Enum):
        py_type = _get_enum_mixin_type(py_type)

    spark_type = _get_spark_type(py_type)

    if safe_casting is True and spark_type == 'integer':
        spark_type = 'long'

    if spark_type == 'decimal':
        meta = None if len(metadata) < 1 else deepcopy(metadata).pop()
        max_digits = getattr(meta, 'max_digits', 10)
        decimal_places = getattr(meta, 'decimal_places', 0)
        return f'decimal({max_digits}, {decimal_places})'

    return spark_type


def _is_base_model(cls: Type) -> bool:
    """Checks if a class is a pydantic.BaseModel.

    Args:
        cls: The class to check.

    Returns:
        bool: True if it is a subclass, otherwise False.
    """
    try:
        return inspect.isclass(cls) and issubclass(cls, BaseModel)
    except TypeError:
        return False


def _is_optional(t: Type) -> bool:
    """Determines if a type is optional.

    Args:
        t (Type): The Python type to check for nullability.

    Returns:
        bool: a boolean indicating nullability.
    """
    return get_origin(t) in (Union, UnionType) and type(None) in get_args(t)


def _get_schema_items(
    model: BaseModelOrSparkModel, mode: JsonSchemaMode
) -> Iterable[tuple[str, FieldInfoUnion]]:
    """Returns the appropriate fields based on the schema mode.

    Args:
        model (BaseModelOrSparkModel): The model to get fields from.
        mode (JsonSchemaMode): The schema generation mode.

    Returns:
        Iterable[tuple[str, FieldInfoUnion]]: Iterator of field items.
    """
    if mode == 'serialization':
        return chain(model.model_fields.items(), model.model_computed_fields.items())

    return chain(model.model_fields.items())


def _get_union_type_arg(t: Type) -> Type:
    """Returns the inner type from a Union or the type itself if it's not a Union.

    Args:
        t (Type): The Union type to get the inner type from.

    Returns:
        Type: The inner type or the original type.
    """
    return get_args(t)[0] if get_origin(t) in (Union, UnionType) else t


def _get_annotation_or_return_type(field_info: FieldInfoUnion) -> Type:
    """Returns the annotation or return type of a field.

    Args:
        field_info (FieldInfoUnion): The model field info from which to get the annotation or return type.
            Can be either a regular FieldInfo or ComputedFieldInfo.

    Returns:
        Type: The annotation type for regular fields or return type for computed fields.
    """
    return field_info.annotation if isinstance(field_info, FieldInfo) else field_info.return_type


def _get_field_alias(
    name: str, field_info: FieldInfoUnion, mode: JsonSchemaMode = 'validation'
) -> str:
    """Returns the field's alias (if defined) or name based on the mode.

    Args:
        name (str): The model field name.
        field_info (FieldInfoUnion): The model field info from which to get the alias or name.
        mode (JsonSchemaMode): The mode in which to generate the schema. Defaults to 'validation'.

    Returns:
        str: The field alias if defined, otherwise the original field name.
    """
    if mode == 'serialization':
        alias = _get_alias_by_attr(field_info, 'serialization_alias')
    elif mode == 'validation':
        alias = _get_alias_by_attr(field_info, 'validation_alias')
    return alias or name


def _get_alias_by_attr(field_info: FieldInfoUnion, attr: str) -> Optional[str]:
    """Gets the alias value for a specific attribute from a field info object.

    Args:
        field_info (FieldInfoUnion): The field info object to extract the alias from.
        attr (str): The attribute name to look for (e.g., 'serialization_alias', 'validation_alias').

    Returns:
        Optional[str]: The resolved alias string if found, None otherwise.
    """
    if hasattr(field_info, attr):
        alias = getattr(field_info, attr)
    else:
        alias = getattr(field_info, 'alias', None)

    if alias is None or isinstance(alias, AliasPath):
        return getattr(field_info, 'alias')
    elif isinstance(alias, AliasChoices):
        return alias.choices[0]

    return alias


def _get_metadata(field_info: FieldInfoUnion) -> list[Any]:
    """Returns the metadata of a field.

    Args:
        field_info (FieldInfoUnion): The model field info from which to get the metadata.
            Can be either a regular FieldInfo or ComputedFieldInfo.

    Returns:
        list[Any]: The metadata list for regular fields, empty list for computed fields.
    """
    return field_info.metadata if isinstance(field_info, FieldInfo) else []


def _is_spark_datatype(t: Type) -> bool:
    """Determines if a type is a PySpark DataType.

    Args:
        t (Type): The Python type to check.

    Returns:
        bool: a boolean indicating if the type is a PySpark DataType.
    """
    if isinstance(t, StructType):
        return True
    return inspect.isclass(t) and issubclass(t, DataType)<|MERGE_RESOLUTION|>--- conflicted
+++ resolved
@@ -184,12 +184,8 @@
             elif utils.have_pyspark and _is_spark_datatype(field_type):
                 spark_type = field_type.typeName()
             else:
-<<<<<<< HEAD
                 metadata = _get_metadata(info)
-                spark_type = _from_python_type(field_type, metadata, safe_casting)
-=======
-                spark_type = _from_python_type(field_type, info.metadata, safe_casting, by_alias)
->>>>>>> bd638378
+                spark_type = _from_python_type(field_type, metadata, safe_casting, by_alias)
         except Exception as raised_error:
             raise TypeConversionError(
                 f'Error converting field `{name}` to PySpark type'
